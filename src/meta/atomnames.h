/* -*- mode: C; c-file-style: "gnu"; indent-tabs-mode: nil; -*- */

/*
 * Copyright (C) 2001 Havoc Pennington
 * Copyright (C) 2002, 2003, 2004 Red Hat, Inc.
 * Copyright (C) 2003, 2004 Rob Adams
 * Copyright (C) 2004-2006 Elijah Newren
 * Copyright (C) 2008 Thomas Thurman
 *
 * This program is free software; you can redistribute it and/or
 * modify it under the terms of the GNU General Public License as
 * published by the Free Software Foundation; either version 2 of the
 * License, or (at your option) any later version.
 *
 * This program is distributed in the hope that it will be useful, but
 * WITHOUT ANY WARRANTY; without even the implied warranty of
 * MERCHANTABILITY or FITNESS FOR A PARTICULAR PURPOSE.  See the GNU
 * General Public License for more details.
 *
 * You should have received a copy of the GNU General Public License
 * along with this program; if not, see <http://www.gnu.org/licenses/>.
 */

/*
 * \file atomnames.h  A list of atom names.
 *
 * This is a list of the names of all the X atoms that Mutter uses.
 * Each is wrapped in a macro "item()" which is undefined here; the
 * idea is that when you need to make a big list of all the X atoms,
 * you can define item(), include this file, and then undefine it
 * again.
 *
 * If you also define EWMH_ATOMS_ONLY then you will only get _NET_WM_*
 * atoms rather than all of them.
 */

#ifndef item
#error "item(x) must be defined when you include atomnames.h"
#endif

#ifndef EWMH_ATOMS_ONLY

item(WM_PROTOCOLS) /* MUST BE FIRST */
item(WM_TAKE_FOCUS)
item(WM_DELETE_WINDOW)
item(WM_STATE)
item(_MOTIF_WM_HINTS)
item(WM_CHANGE_STATE)
item(SM_CLIENT_ID)
item(WM_CLIENT_LEADER)
item(WM_WINDOW_ROLE)
item(UTF8_STRING)
item(WM_ICON_SIZE)
item(_KWM_WIN_ICON)
item(_MUTTER_HINTS)
item(_GTK_THEME_VARIANT)
item(_GTK_HIDE_TITLEBAR_WHEN_MAXIMIZED)
item(_GTK_APPLICATION_ID)
item(_GTK_UNIQUE_BUS_NAME)
item(_GTK_APPLICATION_OBJECT_PATH)
item(_GTK_WINDOW_OBJECT_PATH)
item(_GTK_APP_MENU_OBJECT_PATH)
item(_GTK_MENUBAR_OBJECT_PATH)
item(_GTK_FRAME_EXTENTS)
item(_GNOME_WM_KEYBINDINGS)
item(_GNOME_PANEL_ACTION)
item(_GNOME_PANEL_ACTION_MAIN_MENU)
item(_GNOME_PANEL_ACTION_RUN_DIALOG)
item(_MUTTER_TIMESTAMP_PING)
item(_MUTTER_FOCUS_SET)
item(_MUTTER_SENTINEL)
item(_MUTTER_VERSION)
item(_MUTTER_PRESENTATION_OUTPUT)
item(WM_CLIENT_MACHINE)
item(MANAGER)
item(TARGETS)
item(MULTIPLE)
item(TIMESTAMP)
item(VERSION)
item(ATOM_PAIR)
item(Backlight)
<<<<<<< HEAD
item(hotplug_mode_update)
=======
item(_XKB_RULES_NAMES)
item(hotplug_mode_update)
item(WL_SURFACE_ID)
>>>>>>> 954677dc

/* Oddities: These are used, and we need atoms for them,
 * but when we need all _NET_WM hints (i.e. when we're making
 * lists of which _NET_WM hints we support in order to advertise
 * it) we haven't historically listed them.  I don't know what
 * the reason for this is.  It may be a bug.
 */
item(_NET_WM_SYNC_REQUEST)
item(_NET_WM_SYNC_REQUEST_COUNTER)
item(_NET_WM_VISIBLE_NAME)
item(_NET_SUPPORTING_WM_CHECK)

/* But I suppose it's quite reasonable not to advertise using
 * _NET_SUPPORTED that we support _NET_SUPPORTED :)
 */
item(_NET_SUPPORTED)

#endif /* !EWMH_ATOMS_ONLY */

/**************************************************************************/

item(_NET_WM_NAME)
item(_NET_CLOSE_WINDOW)
item(_NET_WM_STATE)
item(_NET_WM_STATE_SHADED)
item(_NET_WM_STATE_MAXIMIZED_HORZ)
item(_NET_WM_STATE_MAXIMIZED_VERT)
item(_NET_WM_DESKTOP)
item(_NET_NUMBER_OF_DESKTOPS)
item(_NET_CURRENT_DESKTOP)
item(_NET_WM_WINDOW_TYPE)
item(_NET_WM_WINDOW_TYPE_DESKTOP)
item(_NET_WM_WINDOW_TYPE_DOCK)
item(_NET_WM_WINDOW_TYPE_TOOLBAR)
item(_NET_WM_WINDOW_TYPE_MENU)
item(_NET_WM_WINDOW_TYPE_UTILITY)
item(_NET_WM_WINDOW_TYPE_SPLASH)
item(_NET_WM_WINDOW_TYPE_DIALOG)
item(_NET_WM_WINDOW_TYPE_DROPDOWN_MENU)
item(_NET_WM_WINDOW_TYPE_POPUP_MENU)
item(_NET_WM_WINDOW_TYPE_TOOLTIP)
item(_NET_WM_WINDOW_TYPE_NOTIFICATION)
item(_NET_WM_WINDOW_TYPE_COMBO)
item(_NET_WM_WINDOW_TYPE_DND)
item(_NET_WM_WINDOW_TYPE_NORMAL)
item(_NET_WM_STATE_MODAL)
item(_NET_CLIENT_LIST)
item(_NET_CLIENT_LIST_STACKING)
item(_NET_WM_STATE_SKIP_TASKBAR)
item(_NET_WM_STATE_SKIP_PAGER)
item(_NET_WM_ICON)
item(_NET_WM_ICON_GEOMETRY)
item(_NET_WM_MOVERESIZE)
item(_NET_ACTIVE_WINDOW)
item(_NET_WM_STRUT)
item(_NET_WM_STATE_HIDDEN)
item(_NET_WM_STATE_FULLSCREEN)
item(_NET_WM_PING)
item(_NET_WM_PID)
item(_NET_WORKAREA)
item(_NET_SHOWING_DESKTOP)
item(_NET_DESKTOP_LAYOUT)
item(_NET_DESKTOP_NAMES)
item(_NET_WM_ALLOWED_ACTIONS)
item(_NET_WM_ACTION_MOVE)
item(_NET_WM_ACTION_RESIZE)
item(_NET_WM_ACTION_SHADE)
item(_NET_WM_ACTION_STICK)
item(_NET_WM_ACTION_MAXIMIZE_HORZ)
item(_NET_WM_ACTION_MAXIMIZE_VERT)
item(_NET_WM_ACTION_CHANGE_DESKTOP)
item(_NET_WM_ACTION_CLOSE)
item(_NET_WM_STATE_ABOVE)
item(_NET_WM_STATE_BELOW)
item(_NET_STARTUP_ID)
item(_NET_WM_STRUT_PARTIAL)
item(_NET_WM_ACTION_FULLSCREEN)
item(_NET_WM_ACTION_MINIMIZE)
item(_NET_FRAME_EXTENTS)
item(_NET_REQUEST_FRAME_EXTENTS)
item(_NET_WM_USER_TIME)
item(_NET_WM_STATE_DEMANDS_ATTENTION)
item(_NET_MOVERESIZE_WINDOW)
item(_NET_DESKTOP_GEOMETRY)
item(_NET_DESKTOP_VIEWPORT)
item(_NET_WM_USER_TIME_WINDOW)
item(_NET_WM_ACTION_ABOVE)
item(_NET_WM_ACTION_BELOW)
item(_NET_WM_STATE_STICKY)
item(_NET_WM_FULLSCREEN_MONITORS)
item(_NET_WM_STATE_FOCUSED)
item(_NET_WM_BYPASS_COMPOSITOR)
item(_NET_WM_OPAQUE_REGION)
item(_NET_WM_FRAME_DRAWN)
item(_NET_WM_FRAME_TIMINGS)
item(_NET_WM_WINDOW_OPACITY)

#if 0
/* We apparently never use: */
/* item(_NET_RESTACK_WINDOW) */
#endif

/* eof atomnames.h */
<|MERGE_RESOLUTION|>--- conflicted
+++ resolved
@@ -79,13 +79,9 @@
 item(VERSION)
 item(ATOM_PAIR)
 item(Backlight)
-<<<<<<< HEAD
-item(hotplug_mode_update)
-=======
 item(_XKB_RULES_NAMES)
 item(hotplug_mode_update)
 item(WL_SURFACE_ID)
->>>>>>> 954677dc
 
 /* Oddities: These are used, and we need atoms for them,
  * but when we need all _NET_WM hints (i.e. when we're making
