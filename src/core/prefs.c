/* -*- mode: C; c-file-style: "gnu"; indent-tabs-mode: nil; -*- */

/* Metacity preferences */

/* 
 * Copyright (C) 2001 Havoc Pennington, Copyright (C) 2002 Red Hat Inc.
 * Copyright (C) 2006 Elijah Newren
 * Copyright (C) 2008 Thomas Thurman
 * 
 * This program is free software; you can redistribute it and/or
 * modify it under the terms of the GNU General Public License as
 * published by the Free Software Foundation; either version 2 of the
 * License, or (at your option) any later version.
 *
 * This program is distributed in the hope that it will be useful, but
 * WITHOUT ANY WARRANTY; without even the implied warranty of
 * MERCHANTABILITY or FITNESS FOR A PARTICULAR PURPOSE.  See the GNU
 * General Public License for more details.
 * 
 * You should have received a copy of the GNU General Public License
 * along with this program; if not, write to the Free Software
 * Foundation, Inc., 59 Temple Place - Suite 330, Boston, MA
 * 02111-1307, USA.
 */

#include <config.h>
#include "prefs.h"
#include "ui.h"
#include "util.h"
#ifdef HAVE_GCONF
#include <gconf/gconf-client.h>
#endif
#include <string.h>
#include <stdlib.h>

#define MAX_REASONABLE_WORKSPACES 36

#define MAX_COMMANDS (32 + NUM_EXTRA_COMMANDS)
#define NUM_EXTRA_COMMANDS 2
#define SCREENSHOT_COMMAND_IDX (MAX_COMMANDS - 2)
#define WIN_SCREENSHOT_COMMAND_IDX (MAX_COMMANDS - 1)

/* If you add a key, it needs updating in init() and in the gconf
 * notify listener and of course in the .schemas file.
 *
 * Keys which are handled by one of the unified handlers below are
 * not given a name here, because the purpose of the unified handlers
 * is that keys should be referred to exactly once.
 */
#define KEY_TITLEBAR_FONT "/apps/metacity/general/titlebar_font"
#define KEY_NUM_WORKSPACES "/apps/metacity/general/num_workspaces"
#define KEY_COMPOSITOR "/apps/metacity/general/compositing_manager"
#define KEY_GNOME_ACCESSIBILITY "/desktop/gnome/interface/accessibility"

#define KEY_COMMAND_PREFIX "/apps/metacity/keybinding_commands/command_"

#define KEY_TERMINAL_DIR "/desktop/gnome/applications/terminal"
#define KEY_TERMINAL_COMMAND KEY_TERMINAL_DIR "/exec"

#define KEY_SCREEN_BINDINGS_PREFIX "/apps/metacity/global_keybindings"
#define KEY_WINDOW_BINDINGS_PREFIX "/apps/metacity/window_keybindings"
#define KEY_LIST_BINDINGS_SUFFIX "_list"

#define KEY_WORKSPACE_NAME_PREFIX "/apps/metacity/workspace_names/name_"

#ifdef WITH_CLUTTER
#define KEY_CLUTTER_DISABLED "/apps/metacity/general/clutter_disabled"
#define KEY_CLUTTER_PLUGINS  "/apps/metacity/general/clutter_plugins"
#endif

#define KEY_LIVE_HIDDEN_WINDOWS "/apps/metacity/general/live_hidden_windows"

#define KEY_NO_TAB_POPUP "/apps/metacity/general/no_tab_popup"

#ifdef HAVE_GCONF
static GConfClient *default_client = NULL;
static GList *changes = NULL;
static guint changed_idle;
static GList *listeners = NULL;
#endif

static gboolean use_system_font = FALSE;
static PangoFontDescription *titlebar_font = NULL;
static MetaVirtualModifier mouse_button_mods = Mod1Mask;
static MetaFocusMode focus_mode = META_FOCUS_MODE_CLICK;
static MetaFocusNewWindows focus_new_windows = META_FOCUS_NEW_WINDOWS_SMART;
static gboolean raise_on_click = TRUE;
static char* current_theme = NULL;
static int num_workspaces = 4;
static MetaActionTitlebar action_double_click_titlebar = META_ACTION_TITLEBAR_TOGGLE_MAXIMIZE;
static MetaActionTitlebar action_middle_click_titlebar = META_ACTION_TITLEBAR_LOWER;
static MetaActionTitlebar action_right_click_titlebar = META_ACTION_TITLEBAR_MENU;
static gboolean application_based = FALSE;
static gboolean disable_workarounds = FALSE;
static gboolean auto_raise = FALSE;
static gboolean auto_raise_delay = 500;
static gboolean provide_visual_bell = FALSE;
static gboolean bell_is_audible = TRUE;
static gboolean reduced_resources = FALSE;
static gboolean gnome_accessibility = FALSE;
static gboolean gnome_animations = TRUE;
static char *cursor_theme = NULL;
static int   cursor_size = 24;
static gboolean compositing_manager = FALSE;
static gboolean resize_with_right_button = FALSE;

static MetaVisualBellType visual_bell_type = META_VISUAL_BELL_FULLSCREEN_FLASH;
static MetaButtonLayout button_layout;

/* The screenshot commands are at the end */
static char *commands[MAX_COMMANDS] = { NULL, };

static char *terminal_command = NULL;

static char *workspace_names[MAX_REASONABLE_WORKSPACES] = { NULL, };

#ifdef WITH_CLUTTER
static gboolean clutter_disabled = FALSE;
static gboolean clutter_plugins_overridden = FALSE;
static GSList *clutter_plugins = NULL;
#endif

static gboolean live_hidden_windows = FALSE;

static gboolean no_tab_popup = FALSE;

#ifdef HAVE_GCONF
static gboolean handle_preference_update_enum (const gchar *key, GConfValue *value);

static gboolean update_key_binding     (const char *name,
                                        const char *value);
static gboolean find_and_update_list_binding (MetaKeyPref *bindings,
                                              const char  *name,
                                              GSList      *value);
static gboolean update_key_list_binding (const char *name,
                                         GSList      *value);
static gboolean update_command            (const char  *name,
                                           const char  *value);
static gboolean update_workspace_name     (const char  *name,
                                           const char  *value);

static void change_notify (GConfClient    *client,
                           guint           cnxn_id,
                           GConfEntry     *entry,
                           gpointer        user_data);

static char* gconf_key_for_workspace_name (int i);

static void queue_changed (MetaPreference  pref);

typedef enum
  {
    META_LIST_OF_STRINGS,
    META_LIST_OF_GCONFVALUE_STRINGS
  } MetaStringListType;

static gboolean update_list_binding       (MetaKeyPref *binding,
                                           GSList      *value,
                                           MetaStringListType type_of_value);

static void     cleanup_error             (GError **error);
static gboolean get_bool                  (const char *key, gboolean *val);
static void maybe_give_disable_workarounds_warning (void);

static void titlebar_handler (MetaPreference, const gchar*, gboolean*);
static void theme_name_handler (MetaPreference, const gchar*, gboolean*);
static void mouse_button_mods_handler (MetaPreference, const gchar*, gboolean*);
static void button_layout_handler (MetaPreference, const gchar*, gboolean*);

#endif /* HAVE_GCONF */

static gboolean update_binding            (MetaKeyPref *binding,
                                           const char  *value);

static void     init_bindings             (void);
static void     init_commands             (void);
static void     init_workspace_names      (void);

#ifndef HAVE_GCONF
static void     init_button_layout        (void);
#endif /* !HAVE_GCONF */

#ifdef HAVE_GCONF

typedef struct
{
  MetaPrefsChangedFunc func;
  gpointer data;
} MetaPrefsListener;

static GConfEnumStringPair symtab_focus_mode[] =
  {
    { META_FOCUS_MODE_CLICK,  "click" },
    { META_FOCUS_MODE_SLOPPY, "sloppy" },
    { META_FOCUS_MODE_MOUSE,  "mouse" },
    { 0, NULL },
  };

static GConfEnumStringPair symtab_focus_new_windows[] =
  {
    { META_FOCUS_NEW_WINDOWS_SMART,  "smart" },
    { META_FOCUS_NEW_WINDOWS_STRICT, "strict" },
    { 0, NULL },
  };

static GConfEnumStringPair symtab_visual_bell_type[] =
  {
    /* Note to the reader: 0 is an invalid value; these start at 1. */
    { META_VISUAL_BELL_FULLSCREEN_FLASH, "fullscreen" },
    { META_VISUAL_BELL_FRAME_FLASH,      "frame_flash" },
    { 0, NULL },
  };

static GConfEnumStringPair symtab_titlebar_action[] =
  {
    { META_ACTION_TITLEBAR_TOGGLE_SHADE,    "toggle_shade" },
    { META_ACTION_TITLEBAR_TOGGLE_MAXIMIZE, "toggle_maximize" },
    { META_ACTION_TITLEBAR_TOGGLE_MAXIMIZE_HORIZONTALLY,
                                "toggle_maximize_horizontally" },
    { META_ACTION_TITLEBAR_TOGGLE_MAXIMIZE_VERTICALLY,
                                "toggle_maximize_vertically" },
    { META_ACTION_TITLEBAR_MINIMIZE,        "minimize" },
    { META_ACTION_TITLEBAR_NONE,            "none" },
    { META_ACTION_TITLEBAR_LOWER,           "lower" },
    { META_ACTION_TITLEBAR_MENU,            "menu" },
    { META_ACTION_TITLEBAR_TOGGLE_SHADE,    "toggle_shade" },
    { 0, NULL },
  };

/**
 * The details of one preference which is constrained to be
 * one of a small number of string values-- in other words,
 * an enumeration.
 *
 * We could have done this other ways.  One particularly attractive
 * possibility would have been to represent the entire symbol table
 * as a space-separated string literal in the list of symtabs, so
 * the focus mode enums could have been represented simply by
 * "click sloppy mouse".  However, the simplicity gained would have
 * been outweighed by the bugs caused when the ordering of the enum
 * strings got out of sync with the actual enum statement.  Also,
 * there is existing library code to use this kind of symbol tables.
 *
 * Other things we might consider doing to clean this up in the
 * future include:
 *
 *   - most of the keys begin with the same prefix, and perhaps we
 *     could assume it if they don't start with a slash
 *
 *   - there are several cases where a single identifier could be used
 *     to generate an entire entry, and perhaps this could be done
 *     with a macro.  (This would reduce clarity, however, and is
 *     probably a bad thing.)
 *
 *   - these types all begin with a gchar* (and contain a MetaPreference)
 *     and we can factor out the repeated code in the handlers by taking
 *     advantage of this using some kind of union arrangement.
 */
typedef struct
{
  gchar *key;
  MetaPreference pref;
  GConfEnumStringPair *symtab;
  gpointer target;
} MetaEnumPreference;

typedef struct
{
  gchar *key;
  MetaPreference pref;
  gboolean *target;
  gboolean becomes_true_on_destruction;
} MetaBoolPreference;

typedef struct
{
  gchar *key;
  MetaPreference pref;

  /**
   * A handler.  Many of the string preferences aren't stored as
   * strings and need parsing; others of them have default values
   * which can't be solved in the general case.  If you include a
   * function pointer here, it will be called before the string
   * value is written out to the target variable.
   *
   * The function is passed two arguments: the preference, and
   * the new string as a gchar*.  It returns a gboolean;
   * only if this is true, the listeners will be informed that
   * the preference has changed.
   *
   * This may be NULL.  If it is, see "target", below.
   */
  void (*handler) (MetaPreference pref,
                     const gchar *string_value,
                     gboolean *inform_listeners);

  /**
   * Where to write the incoming string.
   *
   * This must be NULL if the handler is non-NULL.
   * If the incoming string is NULL, no change will be made.
   */
  gchar **target;

} MetaStringPreference;

#define METAINTPREFERENCE_NO_CHANGE_ON_DESTROY G_MININT

typedef struct
{
  gchar *key;
  MetaPreference pref;
  gint *target;
  /**
   * Minimum and maximum values of the integer.
   * If the new value is out of bounds, it will be discarded with a warning.
   */
  gint minimum, maximum;
  /**
   * Value to use if the key is destroyed.
   * If this is METAINTPREFERENCE_NO_CHANGE_ON_DESTROY, it will
   * not be changed when the key is destroyed.
   */
  gint value_if_destroyed;
} MetaIntPreference;

/* FIXMEs: */
/* @@@ Don't use NULL lines at the end; glib can tell you how big it is */
/* @@@ /apps/metacity/general should be assumed if first char is not / */
/* @@@ Will it ever be possible to merge init and update? If not, why not? */

static MetaEnumPreference preferences_enum[] =
  {
    { "/apps/metacity/general/focus_new_windows",
      META_PREF_FOCUS_NEW_WINDOWS,
      symtab_focus_new_windows,
      &focus_new_windows,
    },
    { "/apps/metacity/general/focus_mode",
      META_PREF_FOCUS_MODE,
      symtab_focus_mode,
      &focus_mode,
    },
    { "/apps/metacity/general/visual_bell_type",
      META_PREF_VISUAL_BELL_TYPE,
      symtab_visual_bell_type,
      &visual_bell_type,
    },
    { "/apps/metacity/general/action_double_click_titlebar",
      META_PREF_ACTION_DOUBLE_CLICK_TITLEBAR,
      symtab_titlebar_action,
      &action_double_click_titlebar,
    },
    { "/apps/metacity/general/action_middle_click_titlebar",
      META_PREF_ACTION_MIDDLE_CLICK_TITLEBAR,
      symtab_titlebar_action,
      &action_middle_click_titlebar,
    },
    { "/apps/metacity/general/action_right_click_titlebar",
      META_PREF_ACTION_RIGHT_CLICK_TITLEBAR,
      symtab_titlebar_action,
      &action_right_click_titlebar,
    },
    { NULL, 0, NULL, NULL },
  };

static MetaBoolPreference preferences_bool[] =
  {
    { "/apps/metacity/general/raise_on_click",
      META_PREF_RAISE_ON_CLICK,
      &raise_on_click,
      TRUE,
    },
    { "/apps/metacity/general/titlebar_uses_system_font",
      META_PREF_TITLEBAR_FONT, /* note! shares a pref */
      &use_system_font,
      TRUE,
    },
    { "/apps/metacity/general/application_based",
      META_PREF_APPLICATION_BASED,
      NULL, /* feature is known but disabled */
      FALSE,
    },
    { "/apps/metacity/general/disable_workarounds",
      META_PREF_DISABLE_WORKAROUNDS,
      &disable_workarounds,
      FALSE,
    },
    { "/apps/metacity/general/auto_raise",
      META_PREF_AUTO_RAISE,
      &auto_raise,
      FALSE,
    },
    { "/apps/metacity/general/visual_bell",
      META_PREF_VISUAL_BELL,
      &provide_visual_bell, /* FIXME: change the name: it's confusing */
      FALSE,
    },
    { "/apps/metacity/general/audible_bell",
      META_PREF_AUDIBLE_BELL,
      &bell_is_audible, /* FIXME: change the name: it's confusing */
      FALSE,
    },
    { "/apps/metacity/general/reduced_resources",
      META_PREF_REDUCED_RESOURCES,
      &reduced_resources,
      FALSE,
    },
    { "/desktop/gnome/interface/accessibility",
      META_PREF_GNOME_ACCESSIBILITY,
      &gnome_accessibility,
      FALSE,
    },
    { "/desktop/gnome/interface/enable_animations",
      META_PREF_GNOME_ANIMATIONS,
      &gnome_animations,
      TRUE,
    },
    { "/apps/metacity/general/compositing_manager",
      META_PREF_COMPOSITING_MANAGER,
      &compositing_manager,
      FALSE,
    },
<<<<<<< HEAD
#ifdef WITH_CLUTTER
    { "/apps/metacity/general/clutter_disabled",
      META_PREF_CLUTTER_DISABLED,
      &clutter_disabled,
      FALSE,
    },
#endif
    { "/apps/metacity/general/live_hidden_windows",
      META_PREF_LIVE_HIDDEN_WINDOWS,
      &live_hidden_windows,
      FALSE,
    },
    { "/apps/metacity/general/no_tab_popup",
      META_PREF_NO_TAB_POPUP,
      &no_tab_popup,
=======
    { "/apps/metacity/general/resize_with_right_button",
      META_PREF_RESIZE_WITH_RIGHT_BUTTON,
      &resize_with_right_button,
>>>>>>> 63744a3d
      FALSE,
    },
    { NULL, 0, NULL, FALSE },
  };

static MetaStringPreference preferences_string[] =
  {
    { "/apps/metacity/general/mouse_button_modifier",
      META_PREF_MOUSE_BUTTON_MODS,
      mouse_button_mods_handler,
      NULL,
    },
    { "/apps/metacity/general/theme",
      META_PREF_THEME,
      theme_name_handler,
      NULL,
    },
    { KEY_TITLEBAR_FONT,
      META_PREF_TITLEBAR_FONT,
      titlebar_handler,
      NULL,
    },
    { KEY_TERMINAL_COMMAND,
      META_PREF_TERMINAL_COMMAND,
      NULL,
      &terminal_command,
    },
    { "/apps/metacity/general/button_layout",
      META_PREF_BUTTON_LAYOUT,
      button_layout_handler,
      NULL,
    },
    { "/desktop/gnome/peripherals/mouse/cursor_theme",
      META_PREF_CURSOR_THEME,
      NULL,
      &cursor_theme,
    },
    { NULL, 0, NULL, NULL },
  };

static MetaIntPreference preferences_int[] =
  {
    { "/apps/metacity/general/num_workspaces",
      META_PREF_NUM_WORKSPACES,
      &num_workspaces,
      /* I would actually recommend we change the destroy value to 4
       * and get rid of METAINTPREFERENCE_NO_CHANGE_ON_DESTROY entirely.
       *  -- tthurman
       */
      1, MAX_REASONABLE_WORKSPACES, METAINTPREFERENCE_NO_CHANGE_ON_DESTROY,
    },
    { "/apps/metacity/general/auto_raise_delay",
      META_PREF_AUTO_RAISE_DELAY,
      &auto_raise_delay,
      0, 10000, 0,
      /* @@@ Get rid of MAX_REASONABLE_AUTO_RAISE_DELAY */
    },
    { "/desktop/gnome/peripherals/mouse/cursor_size",
      META_PREF_CURSOR_SIZE,
      &cursor_size,
      1, 128, 24,
    },
    { NULL, 0, NULL, 0, 0, 0, },
  };

static void
handle_preference_init_enum (void)
{
  MetaEnumPreference *cursor = preferences_enum;

  while (cursor->key!=NULL)
    {
      char *value;
      GError *error = NULL;

      if (cursor->target==NULL)
        {
          ++cursor;
          continue;
        }

      value = gconf_client_get_string (default_client,
                                       cursor->key,
                                       &error);
      cleanup_error (&error);

      if (value==NULL)
        {
          ++cursor;
          continue;
        }

      if (!gconf_string_to_enum (cursor->symtab,
                                 value,
                                 (gint *) cursor->target))
        meta_warning (_("GConf key '%s' is set to an invalid value\n"),
                      cursor->key);

      g_free (value);

      ++cursor;
    }
}

static void
handle_preference_init_bool (void)
{
  MetaBoolPreference *cursor = preferences_bool;

  while (cursor->key!=NULL)
    {
      if (cursor->target!=NULL)
        get_bool (cursor->key, cursor->target);

      ++cursor;
    }

  maybe_give_disable_workarounds_warning ();
}

static void
handle_preference_init_string (void)
{
  MetaStringPreference *cursor = preferences_string;

  while (cursor->key!=NULL)
    {
      char *value;
      GError *error = NULL;
      gboolean dummy = TRUE;

      /* the string "value" will be newly allocated */
      value = gconf_client_get_string (default_client,
                                       cursor->key,
                                       &error);

      if (error || !value)
        {
          cleanup_error (&error);
          ++cursor;
          continue;
        }

      if (cursor->handler)
        {
          if (cursor->target)
            meta_bug ("%s has both a target and a handler\n", cursor->key);

          cursor->handler (cursor->pref, value, &dummy);

          g_free (value);
        }
      else if (cursor->target)
        {
          if (*(cursor->target))
            g_free (*(cursor->target));

          *(cursor->target) = value;
        }

      ++cursor;
    }
}

static void
handle_preference_init_int (void)
{
  MetaIntPreference *cursor = preferences_int;

  
  while (cursor->key!=NULL)
    {
      gint value;
      GError *error = NULL;

      value = gconf_client_get_int (default_client,
                                    cursor->key,
                                    &error);
      cleanup_error (&error);

      if (value < cursor->minimum || value > cursor->maximum)
        {
          meta_warning (_("%d stored in GConf key %s is out of range %d to %d\n"),
                        value, cursor->key,  cursor->minimum, cursor->maximum);
          /* Former behaviour for out-of-range values was:
           *   - number of workspaces was clamped;
           *   - auto raise delay was always reset to zero even if too high!;
           *   - cursor size was ignored.
           *
           * These seem to be meaningless variations.  If they did
           * have meaning we could have put them into MetaIntPreference.
           * The last of these is the closest to how we behave for
           * other types, so I think we should standardise on that.
           */
        }
      else if (cursor->target)
        *cursor->target = value;

      ++cursor;
    }
}

static gboolean
handle_preference_update_enum (const gchar *key, GConfValue *value)
{
  MetaEnumPreference *cursor = preferences_enum;
  gint old_value;

  while (cursor->key!=NULL && strcmp (key, cursor->key)!=0)
    ++cursor;

  if (cursor->key==NULL)
    /* Didn't recognise that key. */
    return FALSE;
      
  /* Setting it to null (that is, removing it) always means
   * "don't change".
   */

  if (value==NULL)
    return TRUE;

  /* Check the type.  Enums are always strings. */

  if (value->type != GCONF_VALUE_STRING)
    {
      meta_warning (_("GConf key \"%s\" is set to an invalid type\n"),
                    key);
      /* But we did recognise it. */
      return TRUE;
    }

  /* We need to know whether the value changes, so
   * store the current value away.
   */

  old_value = * ((gint *) cursor->target);
  
  /* Now look it up... */

  if (!gconf_string_to_enum (cursor->symtab,
                             gconf_value_get_string (value),
                             (gint *) cursor->target))
    {
      /*
       * We found it, but it was invalid.  Complain.
       *
       * FIXME: This replicates the original behaviour, but in the future
       * we might consider reverting invalid keys to their original values.
       * (We know the old value, so we can look up a suitable string in
       * the symtab.)
       *
       * (Empty comment follows so the translators don't see this.)
       */

      /*  */      
      meta_warning (_("GConf key '%s' is set to an invalid value\n"),
                    key);
      return TRUE;
    }

  /* Did it change?  If so, tell the listeners about it. */

  if (old_value != *((gint *) cursor->target))
    queue_changed (cursor->pref);

  return TRUE;
}

static gboolean
handle_preference_update_bool (const gchar *key, GConfValue *value)
{
  MetaBoolPreference *cursor = preferences_bool;
  gboolean old_value;

  while (cursor->key!=NULL && strcmp (key, cursor->key)!=0)
    ++cursor;

  if (cursor->key==NULL)
    /* Didn't recognise that key. */
    return FALSE;

  if (cursor->target==NULL)
    /* No work for us to do. */
    return TRUE;
      
  if (value==NULL)
    {
      /* Value was destroyed; let's get out of here. */

      if (cursor->becomes_true_on_destruction)
        /* This preserves the behaviour of the old system, but
         * for all I know that might have been an oversight.
         */
        *((gboolean *)cursor->target) = TRUE;

      return TRUE;
    }

  /* Check the type. */

  if (value->type != GCONF_VALUE_BOOL)
    {
      meta_warning (_("GConf key \"%s\" is set to an invalid type\n"),
                    key);
      /* But we did recognise it. */
      return TRUE;
    }

  /* We need to know whether the value changes, so
   * store the current value away.
   */

  old_value = * ((gboolean *) cursor->target);
  
  /* Now look it up... */

  *((gboolean *) cursor->target) = gconf_value_get_bool (value);

  /* Did it change?  If so, tell the listeners about it. */

  if (old_value != *((gboolean *) cursor->target))
    queue_changed (cursor->pref);

  if (cursor->pref==META_PREF_DISABLE_WORKAROUNDS)
    maybe_give_disable_workarounds_warning ();

  return TRUE;
}

static gboolean
handle_preference_update_string (const gchar *key, GConfValue *value)
{
  MetaStringPreference *cursor = preferences_string;
  const gchar *value_as_string;
  gboolean inform_listeners = TRUE;

  while (cursor->key!=NULL && strcmp (key, cursor->key)!=0)
    ++cursor;

  if (cursor->key==NULL)
    /* Didn't recognise that key. */
    return FALSE;

  if (value==NULL)
    return TRUE;

  /* Check the type. */

  if (value->type != GCONF_VALUE_STRING)
    {
      meta_warning (_("GConf key \"%s\" is set to an invalid type\n"),
                    key);
      /* But we did recognise it. */
      return TRUE;
    }

  /* Docs: "The returned string is not a copy, don't try to free it." */
  value_as_string = gconf_value_get_string (value);

  if (cursor->handler)
    cursor->handler (cursor->pref, value_as_string, &inform_listeners);
  else if (cursor->target)
    {
      if (*(cursor->target))
        g_free(*(cursor->target));

      if (value_as_string!=NULL)
        *(cursor->target) = g_strdup (value_as_string);
      else
        *(cursor->target) = NULL;

      inform_listeners =
        (value_as_string==NULL && *(cursor->target)==NULL) ||
        (value_as_string!=NULL && *(cursor->target)!=NULL &&
         strcmp (value_as_string, *(cursor->target))==0);
    }

  if (inform_listeners)
    queue_changed (cursor->pref);

  return TRUE;
}

static gboolean
handle_preference_update_int (const gchar *key, GConfValue *value)
{
  MetaIntPreference *cursor = preferences_int;
  gint new_value;

  while (cursor->key!=NULL && strcmp (key, cursor->key)!=0)
    ++cursor;

  if (cursor->key==NULL)
    /* Didn't recognise that key. */
    return FALSE;

  if (cursor->target==NULL)
    /* No work for us to do. */
    return TRUE;
      
  if (value==NULL)
    {
      /* Value was destroyed. */

      if (cursor->value_if_destroyed != METAINTPREFERENCE_NO_CHANGE_ON_DESTROY)
        *((gint *)cursor->target) = cursor->value_if_destroyed;

      return TRUE;
    }

  /* Check the type. */

  if (value->type != GCONF_VALUE_INT)
    {
      meta_warning (_("GConf key \"%s\" is set to an invalid type\n"),
                    key);
      /* But we did recognise it. */
      return TRUE;
    }

  new_value = gconf_value_get_int (value);

  if (new_value < cursor->minimum || new_value > cursor->maximum)
    {
      meta_warning (_("%d stored in GConf key %s is out of range %d to %d\n"),
                    new_value, cursor->key,
                    cursor->minimum, cursor->maximum);
      return TRUE;
    }

  /* Did it change?  If so, tell the listeners about it. */

  if (*cursor->target != new_value)
    {
      *cursor->target = new_value;
      queue_changed (cursor->pref);
    }

  return TRUE;
  
}


/****************************************************************************/
/* Listeners.                                                               */
/****************************************************************************/

void
meta_prefs_add_listener (MetaPrefsChangedFunc func,
                         gpointer             data)
{
  MetaPrefsListener *l;

  l = g_new (MetaPrefsListener, 1);
  l->func = func;
  l->data = data;

  listeners = g_list_prepend (listeners, l);
}

void
meta_prefs_remove_listener (MetaPrefsChangedFunc func,
                            gpointer             data)
{
  GList *tmp;

  tmp = listeners;
  while (tmp != NULL)
    {
      MetaPrefsListener *l = tmp->data;

      if (l->func == func &&
          l->data == data)
        {
          g_free (l);
          listeners = g_list_delete_link (listeners, tmp);

          return;
        }
      
      tmp = tmp->next;
    }

  meta_bug ("Did not find listener to remove\n");
}

static void
emit_changed (MetaPreference pref)
{
  GList *tmp;
  GList *copy;

  meta_topic (META_DEBUG_PREFS, "Notifying listeners that pref %s changed\n",
              meta_preference_to_string (pref));
  
  copy = g_list_copy (listeners);
  
  tmp = copy;

  while (tmp != NULL)
    {
      MetaPrefsListener *l = tmp->data;

      (* l->func) (pref, l->data);

      tmp = tmp->next;
    }

  g_list_free (copy);
}

static gboolean
changed_idle_handler (gpointer data)
{
  GList *tmp;
  GList *copy;

  changed_idle = 0;
  
  copy = g_list_copy (changes); /* reentrancy paranoia */

  g_list_free (changes);
  changes = NULL;
  
  tmp = copy;
  while (tmp != NULL)
    {
      MetaPreference pref = GPOINTER_TO_INT (tmp->data);

      emit_changed (pref);
      
      tmp = tmp->next;
    }

  g_list_free (copy);
  
  return FALSE;
}

static void
queue_changed (MetaPreference pref)
{
  meta_topic (META_DEBUG_PREFS, "Queueing change of pref %s\n",
              meta_preference_to_string (pref));  

  if (g_list_find (changes, GINT_TO_POINTER (pref)) == NULL)
    changes = g_list_prepend (changes, GINT_TO_POINTER (pref));
  else
    meta_topic (META_DEBUG_PREFS, "Change of pref %s was already pending\n",
                meta_preference_to_string (pref));

  /* add idle at priority below the gconf notify idle */
  if (changed_idle == 0)
    changed_idle = g_idle_add_full (META_PRIORITY_PREFS_NOTIFY,
                                    changed_idle_handler, NULL, NULL);
}

#else /* HAVE_GCONF */

void
meta_prefs_add_listener (MetaPrefsChangedFunc func,
                         gpointer             data)
{
  /* Nothing, because they have gconf turned off */
}

void
meta_prefs_remove_listener (MetaPrefsChangedFunc func,
                            gpointer             data)
{
  /* Nothing, because they have gconf turned off */
}

#endif /* HAVE_GCONF */


/****************************************************************************/
/* Initialisation.                                                          */
/****************************************************************************/

#ifdef HAVE_GCONF
/* @@@ again, use glib's ability to tell you the size of the array */
static gchar *gconf_dirs_we_are_interested_in[] = {
  "/apps/metacity",
  KEY_TERMINAL_DIR,
  KEY_GNOME_ACCESSIBILITY,
  "/desktop/gnome/peripherals/mouse",
  "/desktop/gnome/interface",
  NULL,
};
#endif

void
meta_prefs_init (void)
{
#ifdef HAVE_GCONF
  GError *err = NULL;
  gchar **gconf_dir_cursor;
  
  if (default_client != NULL)
    return;
  
  /* returns a reference which we hold forever */
  default_client = gconf_client_get_default ();

  for (gconf_dir_cursor=gconf_dirs_we_are_interested_in;
       *gconf_dir_cursor!=NULL;
       gconf_dir_cursor++)
    {
      gconf_client_add_dir (default_client,
                            *gconf_dir_cursor,
                            GCONF_CLIENT_PRELOAD_RECURSIVE,
                            &err);
      cleanup_error (&err);
    }

  /* Pick up initial values. */

  handle_preference_init_enum ();
  handle_preference_init_bool ();
  handle_preference_init_string ();
  handle_preference_init_int ();

#ifdef WITH_CLUTTER
  if (!clutter_plugins_overridden)
    clutter_plugins = gconf_client_get_list (default_client, KEY_CLUTTER_PLUGINS,
                                             GCONF_VALUE_STRING, &err);

  cleanup_error (&err);
#endif

  /* @@@ Is there any reason we don't do the add_dir here? */
  for (gconf_dir_cursor=gconf_dirs_we_are_interested_in;
       *gconf_dir_cursor!=NULL;
       gconf_dir_cursor++)
    {
      gconf_client_notify_add (default_client,
                               *gconf_dir_cursor,
                               change_notify,
                               NULL,
                               NULL,
                               &err);
      cleanup_error (&err);
    }

#else  /* HAVE_GCONF */

  /* Set defaults for some values that can't be set at initialization time of
   * the static globals.  In the case of the theme, note that there is code
   * elsewhere that will do everything possible to fallback to an existing theme
   * if the one here does not exist.
   */
  titlebar_font = pango_font_description_from_string ("Sans Bold 10");
  current_theme = g_strdup ("Atlanta");
  
  init_button_layout();
#endif /* HAVE_GCONF */
  
  init_bindings ();
  init_commands ();
  init_workspace_names ();
}


/****************************************************************************/
/* Updates.                                                                 */
/****************************************************************************/

#ifdef HAVE_GCONF

gboolean (*preference_update_handler[]) (const gchar*, GConfValue*) = {
  handle_preference_update_enum,
  handle_preference_update_bool,
  handle_preference_update_string,
  handle_preference_update_int,
  NULL
};

static void
change_notify (GConfClient    *client,
               guint           cnxn_id,
               GConfEntry     *entry,
               gpointer        user_data)
{
  const char *key;
  GConfValue *value;
  gint i=0;
  
  key = gconf_entry_get_key (entry);
  value = gconf_entry_get_value (entry);

  /* First, search for a handler that might know what to do. */

  /* FIXME: When this is all working, since the first item in every
   * array is the gchar* of the key, there's no reason we can't
   * find the correct record for that key here and save code duplication.
   */

  while (preference_update_handler[i]!=NULL)
    {
      if (preference_update_handler[i] (key, value))
        goto out; /* Get rid of this eventually */

      i++;
    }
  
  if (g_str_has_prefix (key, KEY_WINDOW_BINDINGS_PREFIX) ||
      g_str_has_prefix (key, KEY_SCREEN_BINDINGS_PREFIX))
    {
      if (g_str_has_suffix (key, KEY_LIST_BINDINGS_SUFFIX))
        {
          GSList *list;

          if (value && value->type != GCONF_VALUE_LIST)
            {
              meta_warning (_("GConf key \"%s\" is set to an invalid type\n"),
                            key);
              goto out;
            }

          list = value ? gconf_value_get_list (value) : NULL;

          if (update_key_list_binding (key, list))
            queue_changed (META_PREF_KEYBINDINGS);
        }
      else
        {
          const char *str;

          if (value && value->type != GCONF_VALUE_STRING)
            {
              meta_warning (_("GConf key \"%s\" is set to an invalid type\n"),
                            key);
              goto out;
            }

          str = value ? gconf_value_get_string (value) : NULL;

          if (update_key_binding (key, str))
            queue_changed (META_PREF_KEYBINDINGS);
        }
    }
  else if (g_str_has_prefix (key, KEY_COMMAND_PREFIX))
    {
      const char *str;

      if (value && value->type != GCONF_VALUE_STRING)
        {
          meta_warning (_("GConf key \"%s\" is set to an invalid type\n"),
                        key);
          goto out;
        }

      str = value ? gconf_value_get_string (value) : NULL;

      if (update_command (key, str))
        queue_changed (META_PREF_COMMANDS);
    }
  else if (g_str_has_prefix (key, KEY_WORKSPACE_NAME_PREFIX))
    {
      const char *str;

      if (value && value->type != GCONF_VALUE_STRING)
        {
          meta_warning (_("GConf key \"%s\" is set to an invalid type\n"),
                        key);
          goto out;
        }

      str = value ? gconf_value_get_string (value) : NULL;

      if (update_workspace_name (key, str))
        queue_changed (META_PREF_WORKSPACE_NAMES);
    }
#ifdef WITH_CLUTTER
  else if (g_str_equal (key, KEY_CLUTTER_PLUGINS) && !clutter_plugins_overridden)
    {
      GError *err = NULL;
      GSList *l;

      l = gconf_client_get_list (default_client, KEY_CLUTTER_PLUGINS,
                                 GCONF_VALUE_STRING, &err);

      if (!l)
        {
          cleanup_error (&err);
          goto out;
        }

      clutter_plugins = l;
      queue_changed (META_PREF_CLUTTER_PLUGINS);
    }
#endif
  else
    {
      meta_topic (META_DEBUG_PREFS, "Key %s doesn't mean anything to Metacity\n",
                  key);
    }
  
 out:
  /* nothing */
  return; /* AIX compiler wants something after a label like out: */
}

static void
cleanup_error (GError **error)
{
  if (*error)
    {
      meta_warning ("%s\n", (*error)->message);
      
      g_error_free (*error);
      *error = NULL;
    }
}

/* get_bool returns TRUE if *val is filled in, FALSE otherwise */
/* @@@ probably worth moving this inline; only used once */
static gboolean
get_bool (const char *key, gboolean *val)
{
  GError     *err = NULL;
  GConfValue *value;
  gboolean    filled_in = FALSE;

  value = gconf_client_get (default_client, key, &err);
  cleanup_error (&err);
  if (value)
    {
      if (value->type == GCONF_VALUE_BOOL)
        {
          *val = gconf_value_get_bool (value);
          filled_in = TRUE;
        }
      gconf_value_free (value);
    }

  return filled_in;
}

/**
 * Special case: give a warning the first time disable_workarounds
 * is turned on.
 */
static void
maybe_give_disable_workarounds_warning (void)
{
  static gboolean first_disable = TRUE;
    
  if (first_disable && disable_workarounds)
    {
      first_disable = FALSE;

      meta_warning (_("Workarounds for broken applications disabled. "
                      "Some applications may not behave properly.\n"));
    }
}

#endif /* HAVE_GCONF */

MetaVirtualModifier
meta_prefs_get_mouse_button_mods  (void)
{
  return mouse_button_mods;
}

MetaFocusMode
meta_prefs_get_focus_mode (void)
{
  return focus_mode;
}

MetaFocusNewWindows
meta_prefs_get_focus_new_windows (void)
{
  return focus_new_windows;
}

gboolean
meta_prefs_get_raise_on_click (void)
{
  /* Force raise_on_click on for click-to-focus, as requested by Havoc
   * in #326156.
   */
  return raise_on_click || focus_mode == META_FOCUS_MODE_CLICK;
}

const char*
meta_prefs_get_theme (void)
{
  return current_theme;
}

const char*
meta_prefs_get_cursor_theme (void)
{
  return cursor_theme;
}

int
meta_prefs_get_cursor_size (void)
{
  return cursor_size;
}


/****************************************************************************/
/* Handlers for string preferences.                                         */
/****************************************************************************/

#ifdef HAVE_GCONF

static void
titlebar_handler (MetaPreference pref,
                  const gchar    *string_value,
                  gboolean       *inform_listeners)
{
  PangoFontDescription *new_desc = NULL;

  if (string_value)
    new_desc = pango_font_description_from_string (string_value);

  if (new_desc == NULL)
    {
      meta_warning (_("Could not parse font description "
                      "\"%s\" from GConf key %s\n"),
                    string_value ? string_value : "(null)",
                    KEY_TITLEBAR_FONT);

      *inform_listeners = FALSE;

      return;
    }

  /* Is the new description the same as the old? */

  if (titlebar_font &&
      pango_font_description_equal (new_desc, titlebar_font))
    {
      pango_font_description_free (new_desc);
      *inform_listeners = FALSE;
      return;
    }

  /* No, so free the old one and put ours in instead. */

  if (titlebar_font)
    pango_font_description_free (titlebar_font);

  titlebar_font = new_desc;

}

static void
theme_name_handler (MetaPreference pref,
                    const gchar *string_value,
                    gboolean *inform_listeners)
{
  g_free (current_theme);

  /* Fallback crackrock */
  if (string_value == NULL)
    current_theme = g_strdup ("Atlanta");
  else
    current_theme = g_strdup (string_value);
}

static void
mouse_button_mods_handler (MetaPreference pref,
                           const gchar *string_value,
                           gboolean *inform_listeners)
{
  MetaVirtualModifier mods;

  meta_topic (META_DEBUG_KEYBINDINGS,
              "Mouse button modifier has new gconf value \"%s\"\n",
              string_value);
  if (string_value && meta_ui_parse_modifier (string_value, &mods))
    {
      mouse_button_mods = mods;
    }
  else
    {
      meta_topic (META_DEBUG_KEYBINDINGS,
                  "Failed to parse new gconf value\n");
          
      meta_warning (_("\"%s\" found in configuration database is "
                      "not a valid value for mouse button modifier\n"),
                    string_value);

      *inform_listeners = FALSE;
    }
}

static gboolean
button_layout_equal (const MetaButtonLayout *a,
                     const MetaButtonLayout *b)
{  
  int i;

  i = 0;
  while (i < MAX_BUTTONS_PER_CORNER)
    {
      if (a->left_buttons[i] != b->left_buttons[i])
        return FALSE;
      if (a->right_buttons[i] != b->right_buttons[i])
        return FALSE;
      if (a->left_buttons_has_spacer[i] != b->left_buttons_has_spacer[i])
        return FALSE;
      if (a->right_buttons_has_spacer[i] != b->right_buttons_has_spacer[i])
        return FALSE;
      ++i;
    }

  return TRUE;
}

static MetaButtonFunction
button_function_from_string (const char *str)
{
  /* FIXME: gconf_string_to_enum is the obvious way to do this */

  if (strcmp (str, "menu") == 0)
    return META_BUTTON_FUNCTION_MENU;
  else if (strcmp (str, "minimize") == 0)
    return META_BUTTON_FUNCTION_MINIMIZE;
  else if (strcmp (str, "maximize") == 0)
    return META_BUTTON_FUNCTION_MAXIMIZE;
  else if (strcmp (str, "close") == 0)
    return META_BUTTON_FUNCTION_CLOSE;
  else if (strcmp (str, "shade") == 0)
    return META_BUTTON_FUNCTION_SHADE;
  else if (strcmp (str, "above") == 0)
    return META_BUTTON_FUNCTION_ABOVE;
  else if (strcmp (str, "stick") == 0)
    return META_BUTTON_FUNCTION_STICK;
  else 
    /* don't know; give up */
    return META_BUTTON_FUNCTION_LAST;
}

static MetaButtonFunction
button_opposite_function (MetaButtonFunction ofwhat)
{
  switch (ofwhat)
    {
    case META_BUTTON_FUNCTION_SHADE:
      return META_BUTTON_FUNCTION_UNSHADE;
    case META_BUTTON_FUNCTION_UNSHADE:
      return META_BUTTON_FUNCTION_SHADE;

    case META_BUTTON_FUNCTION_ABOVE:
      return META_BUTTON_FUNCTION_UNABOVE;
    case META_BUTTON_FUNCTION_UNABOVE:
      return META_BUTTON_FUNCTION_ABOVE;

    case META_BUTTON_FUNCTION_STICK:
      return META_BUTTON_FUNCTION_UNSTICK;
    case META_BUTTON_FUNCTION_UNSTICK:
      return META_BUTTON_FUNCTION_STICK;

    default:
      return META_BUTTON_FUNCTION_LAST;
    }
}

static void
button_layout_handler (MetaPreference pref,
                         const gchar *string_value,
                         gboolean *inform_listeners)
{
  MetaButtonLayout new_layout;
  char **sides = NULL;
  int i;
  
  /* We need to ignore unknown button functions, for
   * compat with future versions
   */
  
  if (string_value)
    sides = g_strsplit (string_value, ":", 2);

  if (sides != NULL && sides[0] != NULL)
    {
      char **buttons;
      int b;
      gboolean used[META_BUTTON_FUNCTION_LAST];

      i = 0;
      while (i < META_BUTTON_FUNCTION_LAST)
        {
          used[i] = FALSE;
          new_layout.left_buttons_has_spacer[i] = FALSE;
          ++i;
        }
      
      buttons = g_strsplit (sides[0], ",", -1);
      i = 0;
      b = 0;
      while (buttons[b] != NULL)
        {
          MetaButtonFunction f = button_function_from_string (buttons[b]);
          if (i > 0 && strcmp("spacer", buttons[b]) == 0)
            {
              new_layout.left_buttons_has_spacer[i-1] = TRUE;
              f = button_opposite_function (f);

              if (f != META_BUTTON_FUNCTION_LAST)
                {
                  new_layout.left_buttons_has_spacer[i-2] = TRUE;
                }
            }
          else
            {
              if (f != META_BUTTON_FUNCTION_LAST && !used[f])
                {
                  new_layout.left_buttons[i] = f;
                  used[f] = TRUE;
                  ++i;

                  f = button_opposite_function (f);

                  if (f != META_BUTTON_FUNCTION_LAST)
                      new_layout.left_buttons[i++] = f;

                }
              else
                {
                  meta_topic (META_DEBUG_PREFS, "Ignoring unknown or already-used button name \"%s\"\n",
                              buttons[b]);
                }
            }
          
          ++b;
        }

      new_layout.left_buttons[i] = META_BUTTON_FUNCTION_LAST;
      new_layout.left_buttons_has_spacer[i] = FALSE;
      
      g_strfreev (buttons);
    }

  if (sides != NULL && sides[0] != NULL && sides[1] != NULL)
    {
      char **buttons;
      int b;
      gboolean used[META_BUTTON_FUNCTION_LAST];

      i = 0;
      while (i < META_BUTTON_FUNCTION_LAST)
        {
          used[i] = FALSE;
          new_layout.right_buttons_has_spacer[i] = FALSE;
          ++i;
        }
      
      buttons = g_strsplit (sides[1], ",", -1);
      i = 0;
      b = 0;
      while (buttons[b] != NULL)
        {
          MetaButtonFunction f = button_function_from_string (buttons[b]);
          if (i > 0 && strcmp("spacer", buttons[b]) == 0)
            {
              new_layout.right_buttons_has_spacer[i-1] = TRUE;
              f = button_opposite_function (f);
              if (f != META_BUTTON_FUNCTION_LAST)
                {
                  new_layout.right_buttons_has_spacer[i-2] = TRUE;
                }
            }
          else
            {
              if (f != META_BUTTON_FUNCTION_LAST && !used[f])
                {
                  new_layout.right_buttons[i] = f;
                  used[f] = TRUE;
                  ++i;

                  f = button_opposite_function (f);

                  if (f != META_BUTTON_FUNCTION_LAST)
                      new_layout.right_buttons[i++] = f;

                }
              else
                {
                  meta_topic (META_DEBUG_PREFS, "Ignoring unknown or already-used button name \"%s\"\n",
                              buttons[b]);
                }
            }
          
          ++b;
        }

      new_layout.right_buttons[i] = META_BUTTON_FUNCTION_LAST;
      new_layout.right_buttons_has_spacer[i] = FALSE;
      
      g_strfreev (buttons);
    }

  g_strfreev (sides);
  
  /* Invert the button layout for RTL languages */
  if (meta_ui_get_direction() == META_UI_DIRECTION_RTL)
  {
    MetaButtonLayout rtl_layout;
    int j;
    
    for (i = 0; new_layout.left_buttons[i] != META_BUTTON_FUNCTION_LAST; i++);
    for (j = 0; j < i; j++)
      {
        rtl_layout.right_buttons[j] = new_layout.left_buttons[i - j - 1];
        if (j == 0)
          rtl_layout.right_buttons_has_spacer[i - 1] = new_layout.left_buttons_has_spacer[i - j - 1];
        else
          rtl_layout.right_buttons_has_spacer[j - 1] = new_layout.left_buttons_has_spacer[i - j - 1];
      }
    rtl_layout.right_buttons[j] = META_BUTTON_FUNCTION_LAST;
    rtl_layout.right_buttons_has_spacer[j] = FALSE;
      
    for (i = 0; new_layout.right_buttons[i] != META_BUTTON_FUNCTION_LAST; i++);
    for (j = 0; j < i; j++)
      {
        rtl_layout.left_buttons[j] = new_layout.right_buttons[i - j - 1];
        if (j == 0)
          rtl_layout.left_buttons_has_spacer[i - 1] = new_layout.right_buttons_has_spacer[i - j - 1];
        else
          rtl_layout.left_buttons_has_spacer[j - 1] = new_layout.right_buttons_has_spacer[i - j - 1];
      }
    rtl_layout.left_buttons[j] = META_BUTTON_FUNCTION_LAST;
    rtl_layout.left_buttons_has_spacer[j] = FALSE;

    new_layout = rtl_layout;
  }
  
  if (button_layout_equal (&button_layout, &new_layout))
    {
      /* Same as before, so duck out */
      *inform_listeners = FALSE;
    }
  else
    {
      button_layout = new_layout;
    }
}

#endif /* HAVE_GCONF */

const PangoFontDescription*
meta_prefs_get_titlebar_font (void)
{
  if (use_system_font)
    return NULL;
  else
    return titlebar_font;
}

int
meta_prefs_get_num_workspaces (void)
{
  return num_workspaces;
}

gboolean
meta_prefs_get_application_based (void)
{
  return FALSE; /* For now, we never want this to do anything */
  
  return application_based;
}

gboolean
meta_prefs_get_disable_workarounds (void)
{
  return disable_workarounds;
}

#ifdef HAVE_GCONF
#define MAX_REASONABLE_AUTO_RAISE_DELAY 10000
  
#endif /* HAVE_GCONF */

#ifdef WITH_VERBOSE_MODE
const char*
meta_preference_to_string (MetaPreference pref)
{
  /* FIXME: another case for gconf_string_to_enum */
  switch (pref)
    {
    case META_PREF_MOUSE_BUTTON_MODS:
      return "MOUSE_BUTTON_MODS";

    case META_PREF_FOCUS_MODE:
      return "FOCUS_MODE";

    case META_PREF_FOCUS_NEW_WINDOWS:
      return "FOCUS_NEW_WINDOWS";

    case META_PREF_RAISE_ON_CLICK:
      return "RAISE_ON_CLICK";
      
    case META_PREF_THEME:
      return "THEME";

    case META_PREF_TITLEBAR_FONT:
      return "TITLEBAR_FONT";

    case META_PREF_NUM_WORKSPACES:
      return "NUM_WORKSPACES";

    case META_PREF_APPLICATION_BASED:
      return "APPLICATION_BASED";

    case META_PREF_KEYBINDINGS:
      return "KEYBINDINGS";

    case META_PREF_DISABLE_WORKAROUNDS:
      return "DISABLE_WORKAROUNDS";

    case META_PREF_ACTION_DOUBLE_CLICK_TITLEBAR:
      return "ACTION_DOUBLE_CLICK_TITLEBAR";

    case META_PREF_ACTION_MIDDLE_CLICK_TITLEBAR:
      return "ACTION_MIDDLE_CLICK_TITLEBAR";

    case META_PREF_ACTION_RIGHT_CLICK_TITLEBAR:
      return "ACTION_RIGHT_CLICK_TITLEBAR";

    case META_PREF_AUTO_RAISE:
      return "AUTO_RAISE";
      
    case META_PREF_AUTO_RAISE_DELAY:
      return "AUTO_RAISE_DELAY";

    case META_PREF_COMMANDS:
      return "COMMANDS";

    case META_PREF_TERMINAL_COMMAND:
      return "TERMINAL_COMMAND";

    case META_PREF_BUTTON_LAYOUT:
      return "BUTTON_LAYOUT";

    case META_PREF_WORKSPACE_NAMES:
      return "WORKSPACE_NAMES";

    case META_PREF_VISUAL_BELL:
      return "VISUAL_BELL";

    case META_PREF_AUDIBLE_BELL:
      return "AUDIBLE_BELL";

    case META_PREF_VISUAL_BELL_TYPE:
      return "VISUAL_BELL_TYPE";

    case META_PREF_REDUCED_RESOURCES:
      return "REDUCED_RESOURCES";

    case META_PREF_GNOME_ACCESSIBILITY:
      return "GNOME_ACCESSIBILTY";

    case META_PREF_GNOME_ANIMATIONS:
      return "GNOME_ANIMATIONS";

    case META_PREF_CURSOR_THEME:
      return "CURSOR_THEME";

    case META_PREF_CURSOR_SIZE:
      return "CURSOR_SIZE";

    case META_PREF_COMPOSITING_MANAGER:
      return "COMPOSITING_MANAGER";
<<<<<<< HEAD
#ifdef WITH_CLUTTER
    case META_PREF_CLUTTER_DISABLED:
      return "CLUTTER_DISABLED";
    case META_PREF_CLUTTER_PLUGINS:
      return "CLUTTER_PLUGINS";
#endif
    case META_PREF_LIVE_HIDDEN_WINDOWS:
      return "LIVE_HIDDEN_WINDOWS";
    case META_PREF_NO_TAB_POPUP:
      return "NO_TAB_POPUP";
=======

    case META_PREF_RESIZE_WITH_RIGHT_BUTTON:
      return "RESIZE_WITH_RIGHT_BUTTON";
>>>>>>> 63744a3d
    }

  return "(unknown)";
}
#endif /* WITH_VERBOSE_MODE */

void
meta_prefs_set_num_workspaces (int n_workspaces)
{
#ifdef HAVE_GCONF
  GError *err;
  
  if (default_client == NULL)
    return;

  if (n_workspaces < 1)
    n_workspaces = 1;
  if (n_workspaces > MAX_REASONABLE_WORKSPACES)
    n_workspaces = MAX_REASONABLE_WORKSPACES;
  
  err = NULL;
  gconf_client_set_int (default_client,
                        KEY_NUM_WORKSPACES,
                        n_workspaces,
                        &err);

  if (err)
    {
      meta_warning (_("Error setting number of workspaces to %d: %s\n"),
                    num_workspaces,
                    err->message);
      g_error_free (err);
    }
#endif /* HAVE_GCONF */
}

#define keybind(name, handler, param, flags, stroke, description) \
  { #name, NULL, !!(flags & BINDING_REVERSES), !!(flags & BINDING_PER_WINDOW) },
static MetaKeyPref key_bindings[] = {
#include "all-keybindings.h"
  { NULL, NULL, FALSE }
};
#undef keybind

#ifndef HAVE_GCONF

/**
 * A type to map names of keybindings (such as "switch_windows")
 * to the binding strings themselves (such as "<Alt>Tab").
 * It exists only when GConf is turned off in ./configure and
 * functions as a sort of ersatz GConf.
 */
typedef struct
{
  const char *name;
  const char *keybinding;
} MetaSimpleKeyMapping;

/* FIXME: This would be neater if the array only contained entries whose
 * default keystroke was non-null.  You COULD do this by defining
 * ONLY_BOUND_BY_DEFAULT around various blocks at the cost of making
 * the bindings file way more complicated.  However, we could stop this being
 * data and move it into code.  Then the compiler would optimise away
 * the problem lines.
 */

#define keybind(name, handler, param, flags, stroke, description) \
  { #name, stroke },

static MetaSimpleKeyMapping key_string_bindings[] = {
#include "all-keybindings.h"
  { NULL, NULL }
};
#undef keybind

#endif /* NOT HAVE_GCONF */

static void
init_bindings (void)
{
#ifdef HAVE_GCONF  
  int i = 0;
  GError *err;

  while (key_bindings[i].name)
    {
      GSList *list_val, *tmp;
      char *str_val;
      char *key;
 
      key = g_strconcat (key_bindings[i].per_window?
                         KEY_WINDOW_BINDINGS_PREFIX:
                         KEY_SCREEN_BINDINGS_PREFIX,
                         "/",
                         key_bindings[i].name, NULL);
 
      err = NULL;
      str_val = gconf_client_get_string (default_client, key, &err);
      cleanup_error (&err);

      update_binding (&key_bindings[i], str_val);

      g_free (str_val);      
      g_free (key);

      key = g_strconcat (key_bindings[i].per_window?
                         KEY_WINDOW_BINDINGS_PREFIX:
                         KEY_SCREEN_BINDINGS_PREFIX,
                         "/",
                         key_bindings[i].name,
                         KEY_LIST_BINDINGS_SUFFIX, NULL);

      err = NULL;

      list_val = gconf_client_get_list (default_client, key, GCONF_VALUE_STRING, &err);
      cleanup_error (&err);
 
      update_list_binding (&key_bindings[i], list_val, META_LIST_OF_STRINGS);

      tmp = list_val;
      while (tmp)
        {
          g_free (tmp->data);
          tmp = tmp->next;
        }
      g_slist_free (list_val);
      g_free (key);

      ++i;
    }
#else /* HAVE_GCONF */
  int i = 0;
  int which = 0;
  while (key_string_bindings[i].name)
    {
      if (key_string_bindings[i].keybinding == NULL) {
        ++i;
        continue;
      }
    
      while (strcmp(key_bindings[which].name, 
                    key_string_bindings[i].name) != 0)
        which++;

      /* Set the binding */
      update_binding (&key_bindings[which], 
                      key_string_bindings[i].keybinding);

      ++i;
    }
#endif /* HAVE_GCONF */
}

static void
init_commands (void)
{
#ifdef HAVE_GCONF
  int i;
  GError *err;
  
  i = 0;
  while (i < MAX_COMMANDS)
    {
      char *str_val;
      char *key;

      key = meta_prefs_get_gconf_key_for_command (i);

      err = NULL;
      str_val = gconf_client_get_string (default_client, key, &err);
      cleanup_error (&err);

      update_command (key, str_val);

      g_free (str_val);    
      g_free (key);

      ++i;
    }
#else
  int i;
  for (i = 0; i < MAX_COMMANDS; i++)
    commands[i] = NULL;
#endif /* HAVE_GCONF */
}

static void
init_workspace_names (void)
{
#ifdef HAVE_GCONF
  int i;
  GError *err;
  
  i = 0;
  while (i < MAX_REASONABLE_WORKSPACES)
    {
      char *str_val;
      char *key;

      key = gconf_key_for_workspace_name (i);

      err = NULL;
      str_val = gconf_client_get_string (default_client, key, &err);
      cleanup_error (&err);

      update_workspace_name (key, str_val);

      g_assert (workspace_names[i] != NULL);
      
      g_free (str_val);    
      g_free (key);

      ++i;
    }
#else
  int i;
  for (i = 0; i < MAX_REASONABLE_WORKSPACES; i++)
    workspace_names[i] = g_strdup_printf (_("Workspace %d"), i + 1);

  meta_topic (META_DEBUG_PREFS,
              "Initialized workspace names\n");
#endif /* HAVE_GCONF */
}

static gboolean
update_binding (MetaKeyPref *binding,
                const char  *value)
{
  unsigned int keysym;
  unsigned int keycode;
  MetaVirtualModifier mods;
  MetaKeyCombo *combo;
  gboolean changed;

  meta_topic (META_DEBUG_KEYBINDINGS,
              "Binding \"%s\" has new gconf value \"%s\"\n",
              binding->name, value ? value : "none");
  
  keysym = 0;
  keycode = 0;
  mods = 0;
  if (value)
    {
      if (!meta_ui_parse_accelerator (value, &keysym, &keycode, &mods))
        {
          meta_topic (META_DEBUG_KEYBINDINGS,
                      "Failed to parse new gconf value\n");
          meta_warning (_("\"%s\" found in configuration database is not a valid value for keybinding \"%s\"\n"),
                        value, binding->name);

          return FALSE;
        }
    }

  /* If there isn't already a first element, make one. */
  if (!binding->bindings)
    {
      MetaKeyCombo *blank = g_malloc0 (sizeof (MetaKeyCombo));
      binding->bindings = g_slist_alloc();
      binding->bindings->data = blank;
    }
  
   combo = binding->bindings->data;

#ifdef HAVE_GCONF
   /* Bug 329676: Bindings which can be shifted must not have no modifiers,
    * nor only SHIFT as a modifier.
    */

  if (binding->add_shift &&
      0 != keysym &&
      (META_VIRTUAL_SHIFT_MASK == mods || 0 == mods))
    {
      gchar *old_setting;
      gchar *key;
      GError *err = NULL;
      
      meta_warning ("Cannot bind \"%s\" to %s: it needs a modifier "
                    "such as Ctrl or Alt.\n",
                    binding->name,
                    value);

      old_setting = meta_ui_accelerator_name (combo->keysym,
                                              combo->modifiers);

      if (!strcmp(old_setting, value))
        {
          /* We were about to set it to the same value
           * that it had originally! This must be caused
           * by getting an invalid string back from
           * meta_ui_accelerator_name. Bail out now
           * so we don't get into an infinite loop.
           */
           g_free (old_setting);
           return TRUE;
        }

      meta_warning ("Reverting \"%s\" to %s.\n",
                    binding->name,
                    old_setting);

      /* FIXME: add_shift is currently screen_bindings only, but
       * there's no really good reason it should always be.
       * So we shouldn't blindly add KEY_SCREEN_BINDINGS_PREFIX
       * onto here.
       */
      key = g_strconcat (KEY_SCREEN_BINDINGS_PREFIX, "/",
                         binding->name, NULL);
      
      gconf_client_set_string (gconf_client_get_default (),
                               key, old_setting, &err);

      if (err)
        {
          meta_warning ("Error while reverting keybinding: %s\n",
                        err->message);
          g_error_free (err);
          err = NULL;
        }
      
      g_free (old_setting);
      g_free (key);

      /* The call to gconf_client_set_string() will cause this function
       * to be called again with the new value, so there's no need to
       * carry on.
       */
      return TRUE;
    }
#endif
  
  changed = FALSE;
  if (keysym != combo->keysym ||
      keycode != combo->keycode ||
      mods != combo->modifiers)
    {
      changed = TRUE;
      
      combo->keysym = keysym;
      combo->keycode = keycode;
      combo->modifiers = mods;
      
      meta_topic (META_DEBUG_KEYBINDINGS,
                  "New keybinding for \"%s\" is keysym = 0x%x keycode = 0x%x mods = 0x%x\n",
                  binding->name, combo->keysym, combo->keycode,
                  combo->modifiers);
    }
  else
    {
      meta_topic (META_DEBUG_KEYBINDINGS,
                  "Keybinding for \"%s\" is unchanged\n", binding->name);
    }
  
  return changed;
}

#ifdef HAVE_GCONF
static gboolean
update_list_binding (MetaKeyPref *binding,
                     GSList      *value,
                     MetaStringListType type_of_value)
{
  unsigned int keysym;
  unsigned int keycode;
  MetaVirtualModifier mods;
  gboolean changed = FALSE;
  const gchar *pref_string;
  GSList *pref_iterator = value, *tmp;
  MetaKeyCombo *combo;

  meta_topic (META_DEBUG_KEYBINDINGS,
              "Binding \"%s\" has new gconf value\n",
              binding->name);
  
  if (binding->bindings == NULL)
    {
      /* We need to insert a dummy element into the list, because the first
       * element is the one governed by update_binding. We only handle the
       * subsequent elements.
       */
      MetaKeyCombo *blank = g_malloc0 (sizeof (MetaKeyCombo));
      binding->bindings = g_slist_alloc();
      binding->bindings->data = blank;
    }
       
  /* Okay, so, we're about to provide a new list of key combos for this
   * action. Delete any pre-existing list.
   */
  tmp = binding->bindings->next;
  while (tmp)
    {
      g_free (tmp->data);
      tmp = tmp->next;
    }
  g_slist_free (binding->bindings->next);
  binding->bindings->next = NULL;
  
  while (pref_iterator)
    {
      keysym = 0;
      keycode = 0;
      mods = 0;

      if (!pref_iterator->data)
        {
          pref_iterator = pref_iterator->next;
          continue;
        }

      switch (type_of_value)
        {
        case META_LIST_OF_STRINGS:
          pref_string = pref_iterator->data;
          break;
        case META_LIST_OF_GCONFVALUE_STRINGS:
          pref_string = gconf_value_get_string (pref_iterator->data);
          break;
        default:
          g_assert_not_reached ();
        }
      
      if (!meta_ui_parse_accelerator (pref_string, &keysym, &keycode, &mods))
        {
          meta_topic (META_DEBUG_KEYBINDINGS,
                      "Failed to parse new gconf value\n");
          meta_warning (_("\"%s\" found in configuration database is not a valid value for keybinding \"%s\"\n"),
                        pref_string, binding->name);

          /* Should we remove this value from the list in gconf? */
          pref_iterator = pref_iterator->next;
          continue;
        }

      /* Bug 329676: Bindings which can be shifted must not have no modifiers,
       * nor only SHIFT as a modifier.
       */

      if (binding->add_shift &&
          0 != keysym &&
          (META_VIRTUAL_SHIFT_MASK == mods || 0 == mods))
        {
          meta_warning ("Cannot bind \"%s\" to %s: it needs a modifier "
                        "such as Ctrl or Alt.\n",
                        binding->name,
                        pref_string);

          /* Should we remove this value from the list in gconf? */

          pref_iterator = pref_iterator->next;
          continue;
        }
  
      changed = TRUE;

      combo = g_malloc0 (sizeof (MetaKeyCombo));
      combo->keysym = keysym;
      combo->keycode = keycode;
      combo->modifiers = mods;
      binding->bindings->next = g_slist_prepend (binding->bindings->next, combo);

      meta_topic (META_DEBUG_KEYBINDINGS,
                      "New keybinding for \"%s\" is keysym = 0x%x keycode = 0x%x mods = 0x%x\n",
                      binding->name, keysym, keycode, mods);

      pref_iterator = pref_iterator->next;
    }  
  return changed;
}

static const gchar*
relative_key (const gchar* key)
{
  const gchar* end;
  
  end = strrchr (key, '/');

  ++end;

  return end;
}

/* Return value is TRUE if a preference changed and we need to
 * notify
 */
static gboolean
find_and_update_binding (MetaKeyPref *bindings, 
                         const char  *name,
                         const char  *value)
{
  const char *key;
  int i;
  
  if (*name == '/')
    key = relative_key (name);
  else
    key = name;

  i = 0;
  while (bindings[i].name &&
         strcmp (key, bindings[i].name) != 0)
    ++i;

  if (bindings[i].name)
    return update_binding (&bindings[i], value);
  else
    return FALSE;
}

static gboolean
update_key_binding (const char *name,
                       const char *value)
{
  return find_and_update_binding (key_bindings, name, value);
}

static gboolean
find_and_update_list_binding (MetaKeyPref *bindings,
                              const char  *name,
                              GSList      *value)
{
  const char *key;
  int i;
  gchar *name_without_suffix = g_strdup(name);

  name_without_suffix[strlen(name_without_suffix) - strlen(KEY_LIST_BINDINGS_SUFFIX)] = 0;

  if (*name_without_suffix == '/')
    key = relative_key (name_without_suffix);
  else
    key = name_without_suffix;

  i = 0;
  while (bindings[i].name &&
         strcmp (key, bindings[i].name) != 0)
    ++i;

  g_free (name_without_suffix);

  if (bindings[i].name)
    return update_list_binding (&bindings[i], value, META_LIST_OF_GCONFVALUE_STRINGS);
  else
    return FALSE;
}

static gboolean
update_key_list_binding (const char *name,
                            GSList *value)
{
  return find_and_update_list_binding (key_bindings, name, value);
}

static gboolean
update_command (const char  *name,
                const char  *value)
{
  char *p;
  int i;
  
  p = strrchr (name, '_');
  if (p == NULL)
    {
      meta_topic (META_DEBUG_KEYBINDINGS,
                  "Command %s has no underscore?\n", name);
      return FALSE;
    }
  
  ++p;

  if (g_ascii_isdigit (*p))
    {
      i = atoi (p);
      i -= 1; /* count from 0 not 1 */
    }
  else
    {
      p = strrchr (name, '/');
      ++p;

      if (strcmp (p, "command_screenshot") == 0)
        {
          i = SCREENSHOT_COMMAND_IDX;
        }
      else if (strcmp (p, "command_window_screenshot") == 0)
        {
          i = WIN_SCREENSHOT_COMMAND_IDX;
        }
      else
        {
          meta_topic (META_DEBUG_KEYBINDINGS,
                      "Command %s doesn't end in number?\n", name);
          return FALSE;
        }
    }
  
  if (i >= MAX_COMMANDS)
    {
      meta_topic (META_DEBUG_KEYBINDINGS,
                  "Command %d is too highly numbered, ignoring\n", i);
      return FALSE;
    }

  if ((commands[i] == NULL && value == NULL) ||
      (commands[i] && value && strcmp (commands[i], value) == 0))
    {
      meta_topic (META_DEBUG_KEYBINDINGS,
                  "Command %d is unchanged\n", i);
      return FALSE;
    }
  
  g_free (commands[i]);
  commands[i] = g_strdup (value);

  meta_topic (META_DEBUG_KEYBINDINGS,
              "Updated command %d to \"%s\"\n",
              i, commands[i] ? commands[i] : "none");
  
  return TRUE;
}

#endif /* HAVE_GCONF */

const char*
meta_prefs_get_command (int i)
{
  g_return_val_if_fail (i >= 0 && i < MAX_COMMANDS, NULL);
  
  return commands[i];
}

char*
meta_prefs_get_gconf_key_for_command (int i)
{
  char *key;

  switch (i)
    {
    case SCREENSHOT_COMMAND_IDX:
      key = g_strdup (KEY_COMMAND_PREFIX "screenshot");
      break;
    case WIN_SCREENSHOT_COMMAND_IDX:
      key = g_strdup (KEY_COMMAND_PREFIX "window_screenshot");
      break;
    default:
      key = g_strdup_printf (KEY_COMMAND_PREFIX"%d", i + 1);
      break;
    }
  
  return key;
}

const char*
meta_prefs_get_terminal_command (void)
{
  return terminal_command;
}

const char*
meta_prefs_get_gconf_key_for_terminal_command (void)
{
  return KEY_TERMINAL_COMMAND;
}

#ifdef HAVE_GCONF
static gboolean
update_workspace_name (const char  *name,
                       const char  *value)
{
  char *p;
  int i;
  
  p = strrchr (name, '_');
  if (p == NULL)
    {
      meta_topic (META_DEBUG_PREFS,
                  "Workspace name %s has no underscore?\n", name);
      return FALSE;
    }
  
  ++p;

  if (!g_ascii_isdigit (*p))
    {
      meta_topic (META_DEBUG_PREFS,
                  "Workspace name %s doesn't end in number?\n", name);
      return FALSE;
    }
  
  i = atoi (p);
  i -= 1; /* count from 0 not 1 */
  
  if (i >= MAX_REASONABLE_WORKSPACES)
    {
      meta_topic (META_DEBUG_PREFS,
                  "Workspace name %d is too highly numbered, ignoring\n", i);
      return FALSE;
    }

  if (workspace_names[i] && value && strcmp (workspace_names[i], value) == 0)
    {
      meta_topic (META_DEBUG_PREFS,
                  "Workspace name %d is unchanged\n", i);
      return FALSE;
    }  

  /* This is a bad hack. We have to treat empty string as
   * "unset" because the root window property can't contain
   * null. So it gets empty string instead and we don't want
   * that to result in setting the empty string as a value that
   * overrides "unset".
   */
  if (value != NULL && *value != '\0')
    {
      g_free (workspace_names[i]);
      workspace_names[i] = g_strdup (value);
    }
  else
    {
      /* use a default name */
      char *d;

      d = g_strdup_printf (_("Workspace %d"), i + 1);
      if (workspace_names[i] && strcmp (workspace_names[i], d) == 0)
        {
          g_free (d);
          return FALSE;
        }
      else
        {
          g_free (workspace_names[i]);
          workspace_names[i] = d;
        }
    }
  
  meta_topic (META_DEBUG_PREFS,
              "Updated workspace name %d to \"%s\"\n",
              i, workspace_names[i] ? workspace_names[i] : "none");
  
  return TRUE;
}
#endif /* HAVE_GCONF */

const char*
meta_prefs_get_workspace_name (int i)
{
  g_return_val_if_fail (i >= 0 && i < MAX_REASONABLE_WORKSPACES, NULL);

  g_assert (workspace_names[i] != NULL);

  meta_topic (META_DEBUG_PREFS,
              "Getting workspace name for %d: \"%s\"\n",
              i, workspace_names[i]);
  
  return workspace_names[i];
}

void
meta_prefs_change_workspace_name (int         i,
                                  const char *name)
{
#ifdef HAVE_GCONF
  char *key;
  GError *err;
  
  g_return_if_fail (i >= 0 && i < MAX_REASONABLE_WORKSPACES);

  meta_topic (META_DEBUG_PREFS,
              "Changing name of workspace %d to %s\n",
              i, name ? name : "none");

  /* This is a bad hack. We have to treat empty string as
   * "unset" because the root window property can't contain
   * null. So it gets empty string instead and we don't want
   * that to result in setting the empty string as a value that
   * overrides "unset".
   */
  if (name && *name == '\0')
    name = NULL;
  
  if ((name == NULL && workspace_names[i] == NULL) ||
      (name && workspace_names[i] && strcmp (name, workspace_names[i]) == 0))
    {
      meta_topic (META_DEBUG_PREFS,
                  "Workspace %d already has name %s\n",
                  i, name ? name : "none");
      return;
    }
  
  key = gconf_key_for_workspace_name (i);

  err = NULL;
  if (name != NULL)
    gconf_client_set_string (default_client,
                             key, name,
                             &err);
  else
    gconf_client_unset (default_client,
                        key, &err);

  
  if (err)
    {
      meta_warning (_("Error setting name for workspace %d to \"%s\": %s\n"),
                    i, name ? name : "none",
                    err->message);
      g_error_free (err);
    }
  
  g_free (key);
#else
  g_free (workspace_names[i]);
  workspace_names[i] = g_strdup (name);
#endif /* HAVE_GCONF */
}

#ifdef HAVE_GCONF
static char*
gconf_key_for_workspace_name (int i)
{
  char *key;
  
  key = g_strdup_printf (KEY_WORKSPACE_NAME_PREFIX"%d", i + 1);
  
  return key;
}
#endif /* HAVE_GCONF */

void
meta_prefs_get_button_layout (MetaButtonLayout *button_layout_p)
{
  *button_layout_p = button_layout;
}

gboolean
meta_prefs_get_visual_bell (void)
{
  return provide_visual_bell;
}

gboolean
meta_prefs_bell_is_audible (void)
{
  return bell_is_audible;
}

MetaVisualBellType
meta_prefs_get_visual_bell_type (void)
{
  return visual_bell_type;
}

void
meta_prefs_get_key_bindings (const MetaKeyPref **bindings,
                                int                *n_bindings)
{
  
  *bindings = key_bindings;
  *n_bindings = (int) G_N_ELEMENTS (key_bindings) - 1;
}

MetaActionTitlebar
meta_prefs_get_action_double_click_titlebar (void)
{
  return action_double_click_titlebar;
}

MetaActionTitlebar
meta_prefs_get_action_middle_click_titlebar (void)
{
  return action_middle_click_titlebar;
}

MetaActionTitlebar
meta_prefs_get_action_right_click_titlebar (void)
{
  return action_right_click_titlebar;
}

gboolean
meta_prefs_get_auto_raise (void)
{
  return auto_raise;
}

int
meta_prefs_get_auto_raise_delay (void)
{
  return auto_raise_delay;
}

gboolean
meta_prefs_get_reduced_resources (void)
{
  return reduced_resources;
}

gboolean
meta_prefs_get_gnome_accessibility ()
{
  return gnome_accessibility;
}

gboolean
meta_prefs_get_gnome_animations ()
{
  return gnome_animations;
}

MetaKeyBindingAction
meta_prefs_get_keybinding_action (const char *name)
{
  int i;

  i = G_N_ELEMENTS (key_bindings) - 2; /* -2 for dummy entry at end */
  while (i >= 0)
    {
      if (strcmp (key_bindings[i].name, name) == 0)
        return (MetaKeyBindingAction) i;
      
      --i;
    }

  return META_KEYBINDING_ACTION_NONE;
}

/* This is used by the menu system to decide what key binding
 * to display next to an option. We return the first non-disabled
 * binding, if any.
 */
void
meta_prefs_get_window_binding (const char          *name,
                               unsigned int        *keysym,
                               MetaVirtualModifier *modifiers)
{
  int i;

  i = G_N_ELEMENTS (key_bindings) - 2; /* -2 for dummy entry at end */
  while (i >= 0)
    {
      if (key_bindings[i].per_window &&
          strcmp (key_bindings[i].name, name) == 0)
        {
          GSList *s = key_bindings[i].bindings;

          while (s)
            {
              MetaKeyCombo *c = s->data;

              if (c->keysym!=0 || c->modifiers!=0)
                {
                  *keysym = c->keysym;
                  *modifiers = c->modifiers;
                  return;
                }

              s = s->next;
            }

          /* Not found; return the disabled value */
          *keysym = *modifiers = 0;
          return;
        }
      
      --i;
    }

  g_assert_not_reached ();
}

gboolean
meta_prefs_get_compositing_manager (void)
{
  return compositing_manager;
}

guint
meta_prefs_get_mouse_button_resize (void)
{
  return resize_with_right_button ? 3: 2;
}

guint
meta_prefs_get_mouse_button_menu (void)
{
  return resize_with_right_button ? 2: 3;
}

void
meta_prefs_set_compositing_manager (gboolean whether)
{
#ifdef HAVE_GCONF
  GError *err = NULL;

  gconf_client_set_bool (default_client,
                         KEY_COMPOSITOR,
                         whether,
                         &err);

  if (err)
    {
      meta_warning (_("Error setting compositor status: %s\n"),
                    err->message);
      g_error_free (err);
    }
#else
  compositing_manager = whether;
#endif
}

#ifdef WITH_CLUTTER
gboolean
meta_prefs_get_clutter_disabled (void)
{
  return clutter_disabled;
}

void
meta_prefs_set_clutter_disabled (gboolean whether)
{
#ifdef HAVE_GCONF
  GError *err = NULL;

  gconf_client_set_bool (default_client,
                         KEY_CLUTTER_DISABLED,
                         whether,
                         &err);

  if (err)
    {
      meta_warning (_("Error setting clutter status status: %s\n"),
                    err->message);
      g_error_free (err);
    }
#else
  clutter_disabled = whether;
#endif
}

GSList *
meta_prefs_get_clutter_plugins (void)
{
  return clutter_plugins;
}

void
meta_prefs_set_clutter_plugins (GSList *list)
{
  GError *err = NULL;

  gconf_client_set_list (default_client,
                         KEY_CLUTTER_PLUGINS,
                         GCONF_VALUE_STRING,
                         list,
                         &err);

  if (err)
    {
      meta_warning (_("Error setting clutter plugin list: %s\n"),
                    err->message);
      g_error_free (err);
    }
}

void
meta_prefs_override_clutter_plugins (GSList *list)
{
  GSList *l;

  clutter_plugins_overridden = TRUE;
  clutter_plugins = NULL;

  for (l = list; l; l = l->next)
    clutter_plugins = g_slist_prepend (clutter_plugins, g_strdup(l->data));

  clutter_plugins = g_slist_reverse (clutter_plugins);
}
#endif

gboolean
meta_prefs_get_live_hidden_windows (void)
{
#if 0
  return live_hidden_windows;
#else
  return TRUE;
#endif
}

void
meta_prefs_set_live_hidden_windows (gboolean whether)
{
#ifdef HAVE_GCONF
  GError *err = NULL;

  gconf_client_set_bool (default_client,
                         KEY_LIVE_HIDDEN_WINDOWS,
                         whether,
                         &err);

  if (err)
    {
      meta_warning (_("Error setting live hidden windows status status: %s\n"),
                    err->message);
      g_error_free (err);
    }
#else
  live_hidden_windows = whether;
#endif
}

gboolean
meta_prefs_get_no_tab_popup (void)
{
  return no_tab_popup;
}

void
meta_prefs_set_no_tab_popup (gboolean whether)
{
#ifdef HAVE_GCONF
  GError *err = NULL;

  gconf_client_set_bool (default_client,
                         KEY_NO_TAB_POPUP,
                         whether,
                         &err);

  if (err)
    {
      meta_warning (_("Error setting no tab popup status: %s\n"),
                    err->message);
      g_error_free (err);
    }
#else
  no_tab_popup = whether;
#endif
}

void
meta_prefs_override_no_tab_popup (gboolean whether)
{
  no_tab_popup = whether;
}

#ifndef HAVE_GCONF
static void
init_button_layout(void)
{
  MetaButtonLayout button_layout_ltr = {
    {    
      /* buttons in the group on the left side */
      META_BUTTON_FUNCTION_MENU,
      META_BUTTON_FUNCTION_LAST
    },
    {
      /* buttons in the group on the right side */
      META_BUTTON_FUNCTION_MINIMIZE,
      META_BUTTON_FUNCTION_MAXIMIZE,
      META_BUTTON_FUNCTION_CLOSE,
      META_BUTTON_FUNCTION_LAST
    }
  };
  MetaButtonLayout button_layout_rtl = {
    {    
      /* buttons in the group on the left side */
      META_BUTTON_FUNCTION_CLOSE,
      META_BUTTON_FUNCTION_MAXIMIZE,
      META_BUTTON_FUNCTION_MINIMIZE,
      META_BUTTON_FUNCTION_LAST
    },
    {
      /* buttons in the group on the right side */
      META_BUTTON_FUNCTION_MENU,
      META_BUTTON_FUNCTION_LAST
    }
  };

  button_layout = meta_ui_get_direction() == META_UI_DIRECTION_LTR ?
    button_layout_ltr : button_layout_rtl;
};

#endif<|MERGE_RESOLUTION|>--- conflicted
+++ resolved
@@ -422,7 +422,11 @@
       &compositing_manager,
       FALSE,
     },
-<<<<<<< HEAD
+    { "/apps/metacity/general/resize_with_right_button",
+      META_PREF_RESIZE_WITH_RIGHT_BUTTON,
+      &resize_with_right_button,
+      FALSE,
+    },
 #ifdef WITH_CLUTTER
     { "/apps/metacity/general/clutter_disabled",
       META_PREF_CLUTTER_DISABLED,
@@ -438,11 +442,6 @@
     { "/apps/metacity/general/no_tab_popup",
       META_PREF_NO_TAB_POPUP,
       &no_tab_popup,
-=======
-    { "/apps/metacity/general/resize_with_right_button",
-      META_PREF_RESIZE_WITH_RIGHT_BUTTON,
-      &resize_with_right_button,
->>>>>>> 63744a3d
       FALSE,
     },
     { NULL, 0, NULL, FALSE },
@@ -1821,7 +1820,9 @@
 
     case META_PREF_COMPOSITING_MANAGER:
       return "COMPOSITING_MANAGER";
-<<<<<<< HEAD
+
+    case META_PREF_RESIZE_WITH_RIGHT_BUTTON:
+      return "RESIZE_WITH_RIGHT_BUTTON";
 #ifdef WITH_CLUTTER
     case META_PREF_CLUTTER_DISABLED:
       return "CLUTTER_DISABLED";
@@ -1832,11 +1833,6 @@
       return "LIVE_HIDDEN_WINDOWS";
     case META_PREF_NO_TAB_POPUP:
       return "NO_TAB_POPUP";
-=======
-
-    case META_PREF_RESIZE_WITH_RIGHT_BUTTON:
-      return "RESIZE_WITH_RIGHT_BUTTON";
->>>>>>> 63744a3d
     }
 
   return "(unknown)";
